--- conflicted
+++ resolved
@@ -16,17 +16,11 @@
 
 # https://python-poetry.org/docs/dependency-specification/
 [tool.poetry.dependencies]
-<<<<<<< HEAD
 python = "^3.10"
 Shapely = "^1.8.5.post1"
 PyMuPDF = "^1.20.2"
 pytest = "^7.2.0"
 rmscene = { path = "rmscene", develop = true }
-=======
-python = "^3.10.9"
-Shapely = "^2.0.1"
-PyMuPDF = "^1.21.1"
->>>>>>> 89518ee5
 
 [tool.poetry.dev-dependencies]
 black = "^22.12.0"
