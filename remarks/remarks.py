--- conflicted
+++ resolved
@@ -41,12 +41,9 @@
     ann_type=None,
     combined_pdf=False,
     modified_pdf=False,
-<<<<<<< HEAD
-    assume_wellformed=False
-=======
+    assume_wellformed=False,
     combined_md=False,
     md_page_numbers=False
->>>>>>> 46fc39bb
 ):
     for path in pathlib.Path(f"{input_dir}/").glob("*.metadata"):
         if not is_document(path):
