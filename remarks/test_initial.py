import remarks
import os


def test_can_process_demo_with_default_args():
    initial_args = {
        'file_name': None,
        'ann_type': ['scribbles', 'highlights'],
        'combined_pdf': True,
        'combined_md': True,
        'modified_pdf': False,
        'md_hl_format': 'whole_block',
        'md_page_offset': 0,
        'md_header_format': 'atx',
        'per_page_targets': [],
        'assume_malformed_pdfs': False,
        'avoid_ocr': False
    }
    remarks.run_remarks("demo/on-computable-numbers/xochitl", "tests/out", **initial_args)

<<<<<<< HEAD
    assert os.path.isfile("tests/out/1936 On Computable Numbers, with an Application to the Entscheidungsproblem - A. "
                          "M _remarks.pdf")
    assert os.path.isfile("tests/out/1936 On Computable Numbers, with an Application to the Entscheidungsproblem - A. "
                          "M _highlights.md")
=======
    assert os.path.isfile("tests/out/1936 On Computable Numbers, with an Application to the Entscheidungsproblem - A. M. Turing _remarks.pdf")
    assert os.path.isfile("tests/out/1936 On Computable Numbers, with an Application to the Entscheidungsproblem - A. M. Turing _highlights.md")
>>>>>>> dc0acf1c


def test_can_handle_drawing_with_many_scribbles():
    initial_args = {
        'file_name': None,
        'ann_type': ['scribbles', 'highlights'],
        'combined_pdf': True,
        'combined_md': True,
        'modified_pdf': False,
        'md_hl_format': 'whole_block',
        'md_page_offset': 0,
        'md_header_format': 'atx',
        'per_page_targets': [],
        'assume_malformed_pdfs': False,
        'avoid_ocr': False
    }
    remarks.run_remarks("tests/in/v2_notebook_complex", "tests/out", **initial_args)

<<<<<<< HEAD
    assert os.path.isfile("tests/out/Gosper _remarks.pdf")


def test_can_handle_book():
    initial_args = {
        'file_name': None,
        'ann_type': ['scribbles', 'highlights'],
        'combined_pdf': True,
        'combined_md': True,
        'modified_pdf': False,
        'md_hl_format': 'whole_block',
        'md_page_offset': 0,
        'md_header_format': 'atx',
        'per_page_targets': [],
        'assume_malformed_pdfs': False,
        'avoid_ocr': False
    }
    remarks.run_remarks("tests/in/v2_book_with_ann", "tests/out", **initial_args)

=======
>>>>>>> dc0acf1c
    assert os.path.isfile("tests/out/Gosper _remarks.pdf")<|MERGE_RESOLUTION|>--- conflicted
+++ resolved
@@ -18,15 +18,8 @@
     }
     remarks.run_remarks("demo/on-computable-numbers/xochitl", "tests/out", **initial_args)
 
-<<<<<<< HEAD
-    assert os.path.isfile("tests/out/1936 On Computable Numbers, with an Application to the Entscheidungsproblem - A. "
-                          "M _remarks.pdf")
-    assert os.path.isfile("tests/out/1936 On Computable Numbers, with an Application to the Entscheidungsproblem - A. "
-                          "M _highlights.md")
-=======
     assert os.path.isfile("tests/out/1936 On Computable Numbers, with an Application to the Entscheidungsproblem - A. M. Turing _remarks.pdf")
     assert os.path.isfile("tests/out/1936 On Computable Numbers, with an Application to the Entscheidungsproblem - A. M. Turing _highlights.md")
->>>>>>> dc0acf1c
 
 
 def test_can_handle_drawing_with_many_scribbles():
@@ -45,7 +38,6 @@
     }
     remarks.run_remarks("tests/in/v2_notebook_complex", "tests/out", **initial_args)
 
-<<<<<<< HEAD
     assert os.path.isfile("tests/out/Gosper _remarks.pdf")
 
 
@@ -65,6 +57,4 @@
     }
     remarks.run_remarks("tests/in/v2_book_with_ann", "tests/out", **initial_args)
 
-=======
->>>>>>> dc0acf1c
     assert os.path.isfile("tests/out/Gosper _remarks.pdf")