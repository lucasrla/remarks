--- conflicted
+++ resolved
@@ -9,16 +9,24 @@
 )
 
 
-GRAYSCALE = {0: "black", 1: "grey", 2: "white"}
-<<<<<<< HEAD
-COLOR = {0: "black", 1: "red", 2: "white", 3: "yellow", 4: "green", 5: "magenta", 6: "blue", 8: "gray"}
-=======
-COLOR = {0: "blue", 1: "red", 2: "white", 3: "yellow", 6: "blue", 7: "red"}
->>>>>>> 13a3540d
+HL_COLOR_CODES = {
+    3: "yellow",
+    4: "green",
+    5: "magenta",
+    8: "gray",
+}
+
+SC_COLOR_CODES = {
+    0: "black",
+    1: "gray",
+    2: "white",
+    6: "blue",
+    7: "red",
+}
 
 
-def draw_svg(data, dims={"x": RM_WIDTH, "y": RM_HEIGHT}, color=True):
-    stroke_color = COLOR if color else GRAYSCALE
+def draw_svg(data, dims={"x": RM_WIDTH, "y": RM_HEIGHT}):
+    stroke_color = SC_COLOR_CODES
 
     output = f'<svg xmlns="http://www.w3.org/2000/svg" width="{dims["x"]}" height="{dims["y"]}">'
 
@@ -71,15 +79,14 @@
 
     for layer in data["layers"]:
         for st_name, st_content in layer["strokes"].items():
-
-            for sg_name, sg_content in st_content["segments"].items():
-                name = f"{st_name}_{sg_name}"
+            for i, sg_content in enumerate(st_content["segments"]):
+                name = f"{st_name}_{i}"
                 segs[name] = {}
 
                 segs[name]["stroke-width"] = float(sg_content["style"]["stroke-width"])
 
                 segs[name]["opacity"] = float(sg_content["style"]["opacity"])
-                segs[name]["color-code"] = st_content["tool"]["color-code"]
+                segs[name]["color-code"] = sg_content["style"]["color-code"]
 
                 segs[name]["points"] = []
                 segs[name]["lines"] = []
@@ -100,9 +107,7 @@
     return segs
 
 
-def draw_annotations_on_pdf(data, page, color=True, inplace=False):
-    c = COLOR if color else GRAYSCALE
-
+def draw_annotations_on_pdf(data, page, inplace=False):
     segments = prepare_segments(data)
 
     for seg_name, seg_data in segments.items():
@@ -122,21 +127,20 @@
             # It can handle a list of rectangles and will join them into one
             # annotation.
 
-<<<<<<< HEAD
-                # now supporting colors
-                color_array = fitz.utils.getColor(c[seg_data["color-code"]])
-                annot.setColors(stroke=color_array)
-
-                annot.setOpacity(seg_data["opacity"])
-                annot.setBorder(width=seg_data["stroke-width"])
-=======
             # Sometimes small highlights will not be valid. If so, just print
             # a warning and carry on
             try:
                 # https://pymupdf.readthedocs.io/en/latest/recipes-annotations.html#how-to-add-and-modify-annotations
                 annot = page.add_highlight_annot(seg_data["rects"])
+
+                # Now supporting colors
+                color_array = fitz.utils.getColor(
+                    HL_COLOR_CODES[seg_data["color-code"]]
+                )
+                annot.set_colors(stroke=color_array)
+
+                annot.set_opacity(seg_data["opacity"])
                 annot.set_border(width=seg_data["stroke-width"])
->>>>>>> 13a3540d
                 annot.update()
 
                 # print("annot.rect:", annot.rect)
@@ -152,13 +156,16 @@
         # Scribbles
         else:
             for seg_points in seg_data["points"]:
-                color_array = fitz.utils.getColor(c[seg_data["color-code"]])
-
-                # Inspired by https://pymupdf.readthedocs.io/en/latest/recipes-annotations.html#how-to-use-ink-annotations
+                # https://pymupdf.readthedocs.io/en/latest/recipes-annotations.html#how-to-use-ink-annotations
                 annot = page.add_ink_annot([seg_points])
                 annot.set_border(width=seg_data["stroke-width"])
                 annot.set_opacity(seg_data["opacity"])
+
+                color_array = fitz.utils.getColor(
+                    SC_COLOR_CODES[seg_data["color-code"]]
+                )
                 annot.set_colors(stroke=color_array)
+
                 annot.update()
 
     if not inplace:
@@ -172,7 +179,14 @@
     for hl in hl_list:
         # https://pymupdf.readthedocs.io/en/latest/page.html#Page.add_highlight_annot
         quads = page.search_for(hl["text"], quads=True)
-        page.add_highlight_annot(quads)
+
+        annot = page.add_highlight_annot(quads)
+
+        # Support to colors
+        color_array = fitz.utils.getColor(HL_COLOR_CODES[hl["color"]])
+        annot.set_colors(stroke=color_array)
+
+        annot.update()
 
     if not inplace:
         return page